--- conflicted
+++ resolved
@@ -449,14 +449,11 @@
 	for _, w := range s.workers {
 		w.flush()
 	}
-<<<<<<< HEAD
 	// flush the aggregator to have the serializer/forwarder send data to the backend.
 	// We add 10 seconds to the interval to ensure that we're getting the whole sketches bucket
-	s.demultiplexer.FlushAggregatedData(time.Now().Add(time.Second*10), true)
-=======
-	s.aggregator.ServerlessFlush <- true
-	<-s.aggregator.ServerlessFlushDone
->>>>>>> 83233faa
+	agg := s.demultiplexer.Aggregator()
+	agg.ServerlessFlush <- true
+	<-agg.ServerlessFlushDone
 }
 
 // dropCR drops a terminal \r from the data.
